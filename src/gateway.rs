--- conflicted
+++ resolved
@@ -16,45 +16,6 @@
 }
 
 impl Gateway {
-<<<<<<< HEAD
-    fn perform_request(&self, header: &str, body: &str, ok: &str) -> Result<(String, xmltree::Element), RequestError> {
-        let url = format!("{}", self);
-        let text = try!(soap::send(&url, soap::Action::new(header), body));
-        let mut xml = match xmltree::Element::parse(text.as_bytes()) {
-            Ok(xml) => xml,
-            Err(..) => return Err(RequestError::InvalidResponse(text)),
-        };
-        let body = match xml.get_mut_child("Body")
-        {
-            Some(body) => body,
-            None => return Err(RequestError::InvalidResponse(text)),
-        };
-        if let Some(ok) = body.take_child(ok) {
-            return Ok((text, ok))
-        }
-        let upnp_error = match body.get_child("Fault")
-                              .and_then(|e| e.get_child("detail"))
-                              .and_then(|e| e.get_child("UPnPError"))
-        {
-            Some(upnp_error) => upnp_error,
-            None => return Err(RequestError::InvalidResponse(text)),
-        };
-        match (upnp_error.get_child("errorCode"), upnp_error.get_child("errorDescription")) {
-            (Some(e), Some(d)) => match (e.text.as_ref(), d.text.as_ref()) {
-                (Some(et), Some(dt)) => {
-                    match et.parse::<u16>() {
-                        Ok(en)  => Err(RequestError::ErrorCode(en, From::from(&dt[..]))),
-                        Err(..) => Err(RequestError::InvalidResponse(text)),
-                    }
-                },
-                _ => Err(RequestError::InvalidResponse(text)),
-            },
-            _ => Err(RequestError::InvalidResponse(text)),
-        }
-    }
-
-=======
->>>>>>> 2a88f8a2
     /// Get the external IP address of the gateway.
     pub fn get_external_ip(&self) -> Result<Ipv4Addr, GetExternalIpError> {
         let mut core = Core::new().unwrap();
