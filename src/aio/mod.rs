--- conflicted
+++ resolved
@@ -5,15 +5,7 @@
 #[cfg(feature = "aio_tokio")]
 pub mod tokio;
 
-<<<<<<< HEAD
-use async_trait::async_trait;
-=======
-#[cfg(feature = "aio_async_std")]
-pub mod async_std;
-
 use std::future::Future;
->>>>>>> 850f1fd0
-
 use crate::RequestError;
 
 pub use self::gateway::Gateway;
@@ -21,12 +13,7 @@
 pub(crate) const MAX_RESPONSE_SIZE: usize = 1500;
 pub(crate) const HEADER_NAME: &str = "SOAPAction";
 
-<<<<<<< HEAD
 /// Trait to allow abstracting over `tokio`.
-#[async_trait]
-=======
-/// Trait to allow abstracting over `tokio` and `async-std`.
->>>>>>> 850f1fd0
 pub trait Provider {
     /// Send an async request over the executor.
     fn send_async(url: &str, action: &str, body: &str) -> impl Future<Output = Result<String, RequestError>> + Send;
