[package]
authors = ["Darius C", "Simon Bernier St-Pierre <sbernierstpierre@gmail.com>"]
description = "Internet Gateway Protocol client"
edition = "2021"
homepage = "https://github.com/dariusc93/rust-igd"
keywords = ["igd", "upnp", "tokio"]
license = "MIT"
rust-version = "1.75"
name = "igd-next"
readme = "README.md"
repository = "https://github.com/dariusc93/rust-igd"
version = "0.16.2"

[package.metadata.docs.rs]
all-features = true

[dependencies]
attohttpc = { version = "0.30.0", default-features = false }
bytes = { version = "1", optional = true }
futures = { version = "0.3", optional = true }
http = { version = "1", optional = true }
log = "0.4"
rand = "0.9.0"
tokio = { version = "1", optional = true, features = ["net"] }
http-body-util = { version = "0.1", optional = true }

url = "2"
xmltree = "0.10"

[dependencies.hyper]
default-features = false
features = ["client", "http1", "http2"]
optional = true
version = "1"

[dependencies.hyper-util]
default-features = false
features = ["client", "client-legacy", "http1", "http2"]
optional = true
version = "0.1"

[dev-dependencies]
simplelog = "0.12"
tokio = { version = "1", features = ["full"] }

[features]
<<<<<<< HEAD
aio_tokio = ["futures", "tokio", "hyper", "hyper-util", "http-body-util", "bytes", "http", "async-trait"]
=======
aio_tokio = ["futures", "tokio", "hyper", "hyper-util", "http-body-util", "bytes", "http"]
aio_async_std = ["futures", "async-std", "surf/h1-client-rustls", "bytes", "http"]
>>>>>>> 850f1fd0
default = []

[[example]]
name = "add_any_port"

[[example]]
name = "add_port"

[[example]]
name = "add_remove"

[[example]]
name = "aio_tokio"
required-features = ["aio_tokio"]

[[example]]
name = "external_ip"

[[example]]
name = "remove_port"<|MERGE_RESOLUTION|>--- conflicted
+++ resolved
@@ -44,12 +44,7 @@
 tokio = { version = "1", features = ["full"] }
 
 [features]
-<<<<<<< HEAD
-aio_tokio = ["futures", "tokio", "hyper", "hyper-util", "http-body-util", "bytes", "http", "async-trait"]
-=======
 aio_tokio = ["futures", "tokio", "hyper", "hyper-util", "http-body-util", "bytes", "http"]
-aio_async_std = ["futures", "async-std", "surf/h1-client-rustls", "bytes", "http"]
->>>>>>> 850f1fd0
 default = []
 
 [[example]]
