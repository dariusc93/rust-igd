--- conflicted
+++ resolved
@@ -12,19 +12,13 @@
 
 [dependencies]
 regex = "0.2"
-<<<<<<< HEAD
 xml-rs = "0.7"
 xmltree = "0.7"
 rand = "0.4"
-=======
-xml-rs = "0.3"
-xmltree = "0.3"
-rand = "0.3"
 futures = "0.1"
 tokio-core = "0.1"
 tokio-timer = "0.1"
 tokio-retry = "0.1"
->>>>>>> 2a88f8a2
 
 [dependencies.hyper]
 version = "0.11"
